--- conflicted
+++ resolved
@@ -42,10 +42,7 @@
         if instruments is None:
             self.logger.error("No instruments configured!")
             release_lock(context["lock"])
-<<<<<<< HEAD
             release_lock(context["prev_lock"])
-=======
->>>>>>> b969bd47
             return
 
         with open(context["product_list"], "r") as fid:
@@ -55,10 +52,7 @@
         msg = context['content']
 
         global_data = self.create_scene_from_message(msg, instruments)
-<<<<<<< HEAD
-
-=======
->>>>>>> b969bd47
+
         if global_data is None:
             release_lock(context["lock"])
             release_lock(context["prev_lock"])
@@ -168,11 +162,7 @@
             sensor = mda['sensor']
 
         if sensor not in instruments:
-<<<<<<< HEAD
-            self.logger.debug("Unknown sensor")
-=======
             self.logger.debug("Unknown sensor, skipping data.")
->>>>>>> b969bd47
             return None
 
         # Create satellite scene
