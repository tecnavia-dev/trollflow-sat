"""Classes for generating image composites for Trollflow based
Trollduction using satpy"""

import logging
import time

import yaml

from trollflow.workflow_component import AbstractWorkflowComponent
from trollflow_sat import utils
from trollsched.satpass import Pass


class Resampler(AbstractWorkflowComponent):

    """Creates resampled local area scenes."""

    logger = logging.getLogger("Resampler")

    def __init__(self):
        super(Resampler, self).__init__()

    def pre_invoke(self):
        """Pre-invoke"""
        pass

    def invoke(self, context):
        """Invoke"""
        # Set locking status, default to False
        self.use_lock = context.get("use_lock", False)
        self.logger.debug("Locking is used in resampler: %s",
                          str(self.use_lock))
        if self.use_lock:
            self.logger.debug("Compositor acquires lock of previous "
                              "worker: %s", str(context["prev_lock"]))
            utils.acquire_lock(context["prev_lock"])

        glbl = context["content"]
        with open(context["product_list"], "r") as fid:
            product_config = yaml.load(fid)

        # Handle config options
        kwargs = {}

        kwargs['precompute'] = context.get('precompute', False)
        kwargs['mask_area'] = context.get('mask_area', True)
        self.logger.debug("Setting precompute to %s and masking to %s",
                          str(kwargs['precompute']), str(kwargs['mask_area']))

        kwargs['nprocs'] = context.get('nprocs', 1)
        self.logger.debug("Using %d CPUs for resampling.", kwargs['nprocs'])

        kwargs['resampler'] = context.get('proj_method', "nearest")
        self.logger.debug("Using resampling method: '%s'.",
                          kwargs['resampler'])

        try:
            kwargs['cache_dir'] = context['cache_dir']
            self.logger.debug("Setting projection cache dir to %s",
                              kwargs['cache_dir'])
        except (AttributeError, KeyError):
            pass

        prod_list = product_config["product_list"]

        # Overpass for coverage calculations
<<<<<<< HEAD
        try:
            overpass = Pass(glbl.attrs['platform_name'],
                            glbl.attrs['start_time'],
                            glbl.attrs['end_time'],
                            instrument=glbl.attrs['sensor'][0])
        except AttributeError:
=======
        if product_config['common'].get('coverage_check', True):
>>>>>>> fb7c1177
            overpass = Pass(glbl.info['platform_name'],
                            glbl.info['start_time'],
                            glbl.info['end_time'],
                            instrument=glbl.info['sensor'][0])
<<<<<<< HEAD
=======
        else:
            overpass = None
>>>>>>> fb7c1177

        for area_id in prod_list:
            # Check for area coverage
            if overpass is not None:
                min_coverage = prod_list[area_id].get("min_coverage", 0.0)
                if not utils.covers(overpass, area_id, min_coverage,
                                    self.logger):
                    continue

            kwargs['radius_of_influence'] = None
            try:
                area_config = product_config["product_list"][area_id]
                kwargs['radius_of_influence'] = \
                    area_config.get("srch_radius", context["radius"])
            except (AttributeError, KeyError):
                kwargs['radius_of_influence'] = 10000.

            if kwargs['radius_of_influence'] is None:
                self.logger.debug("Using default search radius.")
            else:
                self.logger.debug("Using search radius %d meters.",
                                  int(kwargs['radius_of_influence']))
            # Set lock if locking is used
            if self.use_lock:
                self.logger.debug("Resampler acquires own lock %s",
                                  str(context["lock"]))
                utils.acquire_lock(context["lock"])
            # if area_id not in glbl.info["areas"]:
            #     utils.release_locks([context["lock"]])
            #     continue

            if area_id == "satproj":
                self.logger.info("Using satellite projection")
                lcl = glbl
            else:
                try:
                    metadata = glbl.attrs
                except AttributeError:
                    metadata = glbl.info
                self.logger.info("Resampling time slot %s to area %s",
                                 metadata["start_time"], area_id)
                lcl = glbl.resample(area_id, **kwargs)
            try:
                metadata = lcl.attrs
            except AttributeError:
                metadata = lcl.info
            metadata["product_config"] = product_config
            metadata["area_id"] = area_id
            metadata["products"] = prod_list[area_id]['products']

            self.logger.debug("Inserting lcl (area: %s, start_time: %s) "
                              "to writer's queue",
                              area_id, str(metadata["start_time"]))
            context["output_queue"].put(lcl)
            del lcl
            lcl = None

            if utils.release_locks([context["lock"]]):
                self.logger.debug("Resampler releases own lock %s",
                                  str(context["lock"]))
                # Wait 1 second to ensure next worker has time to acquire the
                # lock
                time.sleep(1)

        # Wait until the lock has been released downstream
        if self.use_lock:
            utils.acquire_lock(context["lock"])
            utils.release_locks([context["lock"]])

        # After all the items have been processed, release the lock for
        # the previous step
        utils.release_locks([context["prev_lock"]], log=self.logger.debug,
                            log_msg="Resampler releses lock of previous " +
                            "worker: %s" % str(context["prev_lock"]))

    def post_invoke(self):
        """Post-invoke"""
        pass<|MERGE_RESOLUTION|>--- conflicted
+++ resolved
@@ -64,25 +64,17 @@
         prod_list = product_config["product_list"]
 
         # Overpass for coverage calculations
-<<<<<<< HEAD
         try:
-            overpass = Pass(glbl.attrs['platform_name'],
-                            glbl.attrs['start_time'],
-                            glbl.attrs['end_time'],
-                            instrument=glbl.attrs['sensor'][0])
+            metadata = glbl.attrs
         except AttributeError:
-=======
+            metadata = glbl.info
         if product_config['common'].get('coverage_check', True):
->>>>>>> fb7c1177
-            overpass = Pass(glbl.info['platform_name'],
-                            glbl.info['start_time'],
-                            glbl.info['end_time'],
-                            instrument=glbl.info['sensor'][0])
-<<<<<<< HEAD
-=======
+            overpass = Pass(metadata['platform_name'],
+                            metadata['start_time'],
+                            metadata['end_time'],
+                            instrument=metadata['sensor'][0])
         else:
             overpass = None
->>>>>>> fb7c1177
 
         for area_id in prod_list:
             # Check for area coverage
