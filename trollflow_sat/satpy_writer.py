--- conflicted
+++ resolved
@@ -155,11 +155,7 @@
                         # After all the items have been processed, release the
                         # lock for the previous worker
                         continue
-<<<<<<< HEAD
-<
-=======
-
->>>>>>> 8afc1f8e
+
                     try:
                         info = lcl.attrs.copy()
                         product_config = lcl.attrs["product_config"]
