
import logging
import os.path
import Queue
import time
from threading import Thread
from utils import select_dict_items
from posttroll.message import Message
from posttroll.publisher import Publish
from trollflow_sat import utils
from trollsift import compose


class DataWriterContainer(object):

    '''Container for DataWriter instance
    '''

    logger = logging.getLogger("DataWriterContainer")
    _prev_lock = None

    def __init__(self, topic=None, port=0, nameservers=None,
                 save_settings=None, use_lock=False,
                 publish_vars=None):
        # store parameters for later writer restarts
        self.topic = topic
        self._input_queue = None
        self.output_queue = None  # Queue.Queue()
        self.thread = None
        self.use_lock = use_lock
        self._save_settings = save_settings
        self._topic = topic
        self._port = port
        self._nameservers = nameservers
        self._publish_vars = publish_vars
        self._init_writer()

    def _init_writer(self):
        # Create a Writer instance
        self.writer = DataWriter(queue=self.input_queue,
                                 save_settings=self._save_settings,
                                 topic=self._topic,
                                 port=self._port,
                                 nameservers=self._nameservers,
                                 publish_vars=self._publish_vars,
                                 prev_lock=self._prev_lock)
        # Start Writer instance into a new daemonized thread.
        self.thread = Thread(target=self.writer.run)
        self.thread.setDaemon(True)
        self.thread.start()

    @property
    def input_queue(self):
        """Property writer"""
        return self._input_queue

    @input_queue.setter
    def input_queue(self, queue):
        """Set writer queue"""
        self._input_queue = queue
        self.writer.queue = queue

    @property
    def prev_lock(self):
        """Property writer"""
        return self._prev_lock

    @prev_lock.setter
    def prev_lock(self, lock):
        """Set lock of the previous worker"""
        if self.use_lock:
            self._prev_lock = lock
            self.writer.prev_lock = lock

    def __setstate__(self, state):
        self.__init__(**state)

    def restart(self):
        '''Restart writer after configuration update.
        '''
        if self.writer is not None:
            if self.writer.loop:
                self.stop()
        self._init_writer()

    def stop(self):
        '''Stop writer.'''
        self.logger.debug("Stopping writer.")
        self.writer.stop()
        self.thread.join()
        self.logger.debug("Writer stopped.")
        self.thread = None

    def is_alive(self):
        """Return the thread status"""
        return self.thread.is_alive()


class DataWriter(Thread):

    """Writes data to disk.
    """

    logger = logging.getLogger("DataWriter")

    def __init__(self, queue=None, save_settings=None,
                 topic=None, port=0, nameservers=None, prev_lock=None,
                 publish_vars=None):
        Thread.__init__(self)
        self.queue = queue
        self._loop = False
        self._save_settings = save_settings
        self._port = port
        if nameservers is None:
            self._nameservers = []
        else:
            if type(nameservers) not in (list, tuple, set):
                nameservers = [nameservers, ]
            self._nameservers = nameservers
        self._topic = topic
        self.prev_lock = prev_lock
        self._publish_vars = publish_vars or {}

    def run(self):
        """Run the thread."""
        self._loop = True
        # Parse settings for saving
        compression = self._save_settings.get('compression', 6)
        tags = self._save_settings.get('tags', None)
        fformat = self._save_settings.get('fformat', None)
        gdal_options = self._save_settings.get('gdal_options', None)
        blocksize = self._save_settings.get('blocksize', None)

        kwargs = {'compression': compression,
                  'tags': tags,
                  'fformat': fformat,
                  'gdal_options': gdal_options,
                  'blocksize': blocksize}

        # Initialize publisher context
        with Publish("l2producer", port=self._port,
                     nameservers=self._nameservers) as pub:

            while self._loop:
                if self.queue is not None:
                    try:
                        data = self.queue.get(True, 1)
                        if self.prev_lock is not None:
                            self.logger.debug("Writer acquires lock of "
                                              "previous worker: %s",
                                              str(self.prev_lock))
                            utils.acquire_lock(self.prev_lock)
                        self.queue.task_done()
                    except Queue.Empty:
                        # After all the items have been processed, release the
                        # lock for the previous worker
                        continue

                    lcl = data['scene']
                    extra_metadata = data['extra_metadata']

                    try:
                        scn_metadata = lcl.attrs.copy()
                        product_config = extra_metadata["product_config"]
                        products = extra_metadata["products"]
                    except AttributeError:
                        scn_metadata = lcl.info.copy()
                        product_config = extra_metadata["product_config"]
                        products = extra_metadata["products"]

                    # Available composite names
                    composite_names = [dset.name for dset in lcl.keys()]

                    for i, prod in enumerate(products):
                        # Skip the removed composites
                        if prod not in composite_names:
                            continue
                        fnames, _ = utils.create_fnames(scn_metadata,
                                                        product_config,
                                                        prod)
                        # Some of the files might have specific
                        # writers, use them if configured
                        writers = utils.get_writer_names(product_config, prod,
                                                         extra_metadata["area_id"])

                        for j, fname in enumerate(fnames):
                            if writers[j]:
                                self.logger.info("Saving %s with writer %s",
                                                 fname, writers[j])
                            else:
                                self.logger.info(
                                    "Saving %s with default writer", fname)

                            lcl.save_dataset(prod,
                                             filename=fname,
                                             writer=writers[j],
                                             **kwargs)

                            self.logger.info("Saved %s", fname)

                            try:
                                area = lcl[prod].attrs.get("area")
                            except AttributeError:
                                area = lcl[prod].info.get("area")

                            try:
                                area_data = {"name": area.name,
                                             "area_id": area.area_id,
                                             "proj_id": area.proj_id,
                                             "proj4": area.proj4_string,
                                             "shape": (area.x_size,
                                                       area.y_size)
                                             }
                            except AttributeError:
                                area_data = None

<<<<<<< HEAD
                            to_send = select_dict_items(scn_metadata,
                                                        self._publish_vars)
=======
                            to_send = dict(scn_metadata) if '*' \
                                in self._publish_vars else {}

                            for dest_key in self._publish_vars:
                                if dest_key != '*':
                                    to_send[dest_key] = scn_metadata.get(
                                        self._publish_vars[dest_key]
                                        if
                                        isinstance(self._publish_vars, dict)
                                        else
                                        dest_key)
>>>>>>> 98346d10

                            to_send_fix = {"nominal_time": scn_metadata["start_time"],
                                           "uid": os.path.basename(fname),
                                           "uri": os.path.abspath(fname),
                                           "area": area_data,
                                           "productname": extra_metadata["productname"]
                                           }
                            to_send.update(to_send_fix)

                            if self._topic is not None:
                                topic = self._topic
                                if area_data is not None:
                                    topic = compose(topic,  area_data)
                                else:
                                    topic = compose(topic,
                                                    {'area_id': 'satproj'})

                                msg = Message(topic, "file", to_send)
                                pub.send(str(msg))
                                self.logger.debug("Sent message: %s", str(msg))

                    del lcl
                    lcl = None
                    # After all the items have been processed, release the
                    # lock for the previous worker
                    if self.prev_lock is not None:
                        utils.release_locks([self.prev_lock],
                                            self.logger.debug,
                                            "Writer releses lock of "
                                            "previous worker: %s" %
                                            str(self.prev_lock))
                else:
                    time.sleep(1)

    def stop(self):
        """Stop writer."""
        self._loop = False

    @property
    def loop(self):
        """Property loop"""
        return self._loop<|MERGE_RESOLUTION|>--- conflicted
+++ resolved
@@ -214,22 +214,8 @@
                             except AttributeError:
                                 area_data = None
 
-<<<<<<< HEAD
                             to_send = select_dict_items(scn_metadata,
                                                         self._publish_vars)
-=======
-                            to_send = dict(scn_metadata) if '*' \
-                                in self._publish_vars else {}
-
-                            for dest_key in self._publish_vars:
-                                if dest_key != '*':
-                                    to_send[dest_key] = scn_metadata.get(
-                                        self._publish_vars[dest_key]
-                                        if
-                                        isinstance(self._publish_vars, dict)
-                                        else
-                                        dest_key)
->>>>>>> 98346d10
 
                             to_send_fix = {"nominal_time": scn_metadata["start_time"],
                                            "uid": os.path.basename(fname),
