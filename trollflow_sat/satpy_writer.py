
import logging
import os.path
from six.moves.queue import Empty as queue_empty
import time
from threading import Thread
from satpy.writers import compute_writer_results

from posttroll.message import Message
from posttroll.publisher import Publish
from trollflow_sat import utils
from trollsift import compose


class DataWriterContainer(object):

    '''Container for DataWriter instance
    '''

    logger = logging.getLogger("DataWriterContainer")
    _prev_lock = None

    def __init__(self, topic=None, port=0, nameservers=None,
                 save_settings=None, use_lock=False,
                 publish_vars=None):
        # store parameters for later writer restarts
        self.topic = topic
        self._input_queue = None
        self.output_queue = None
        self.thread = None
        self.use_lock = use_lock
        self._save_settings = save_settings
        self._topic = topic
        self._port = port
        self._nameservers = nameservers
        self._publish_vars = publish_vars
        self._init_writer()

    def _init_writer(self):
        # Create a Writer instance
        self.writer = DataWriter(queue=self.input_queue,
                                 save_settings=self._save_settings,
                                 topic=self._topic,
                                 port=self._port,
                                 nameservers=self._nameservers,
                                 publish_vars=self._publish_vars,
                                 prev_lock=self._prev_lock)
        # Start Writer instance into a new daemonized thread.
        self.thread = Thread(target=self.writer.run)
        self.thread.setDaemon(True)
        self.thread.start()

    @property
    def input_queue(self):
        """Property writer"""
        return self._input_queue

    @input_queue.setter
    def input_queue(self, queue):
        """Set writer queue"""
        self._input_queue = queue
        self.writer.queue = queue

    @property
    def prev_lock(self):
        """Property writer"""
        return self._prev_lock

    @prev_lock.setter
    def prev_lock(self, lock):
        """Set lock of the previous worker"""
        if self.use_lock:
            self._prev_lock = lock
            self.writer.prev_lock = lock

    def __setstate__(self, state):
        self.__init__(**state)

    def restart(self):
        '''Restart writer after configuration update.
        '''
        if self.writer is not None:
            if self.writer.loop:
                self.stop()
        self._init_writer()

    def stop(self):
        '''Stop writer.'''
        self.logger.debug("Stopping writer.")
        self.writer.stop()
        self.thread.join()
        self.logger.debug("Writer stopped.")
        self.thread = None

    def is_alive(self):
        """Return the thread status"""
        return self.thread.is_alive()


class DataWriter(Thread):

    """Writes data to disk.
    """

    logger = logging.getLogger("DataWriter")

    def __init__(self, queue=None, save_settings=None,
                 topic=None, port=0, nameservers=None, prev_lock=None,
                 publish_vars=None):
        Thread.__init__(self)
        self.queue = queue
        self._loop = False
        self._save_settings = save_settings
        self._port = port
        if nameservers is None:
            self._nameservers = []
        else:
            if type(nameservers) not in (list, tuple, set):
                nameservers = [nameservers, ]
            self._nameservers = nameservers
        self._topic = topic
        self.prev_lock = prev_lock
        self._publish_vars = publish_vars or {}
        self.data = []
        self.messages = []
        self.pub = None

    def run(self):
        """Run the thread."""
        self._loop = True
        # Parse settings for saving
        compression = self._save_settings.get('compression', 6)
        tags = self._save_settings.get('tags', None)
        fformat = self._save_settings.get('fformat', None)
        gdal_options = self._save_settings.get('gdal_options', None)
        blocksize = self._save_settings.get('blocksize', None)

        kwargs = {'compression': compression,
                  'tags': tags,
                  'fformat': fformat,
                  'gdal_options': gdal_options,
                  'blocksize': blocksize}

        # Initialize publisher context
        with Publish("l2producer", port=self._port,
                     nameservers=self._nameservers) as self.pub:

            while self._loop:
                if self.queue is not None:
                    try:
                        data = self.queue.get(True, 1)
                        if self.prev_lock is not None:
                            self.logger.debug("Writer acquires lock of "
                                              "previous worker: %s",
                                              str(self.prev_lock))
                            utils.acquire_lock(self.prev_lock)
                        self.queue.task_done()
                    except queue_empty:
                        continue

                    if data is None:
                        self._compute()
                        self.data = []
                        self.messages = []
                    else:
                        self._process(data, **kwargs)

<<<<<<< HEAD
                    try:
                        scn_metadata = lcl.attrs.copy()
                    except AttributeError:
                        scn_metadata = lcl.info.copy()

                    # Available composite names
                    composite_names = [dset.name for dset in lcl.keys()]

                    for i, prod in enumerate(products):
                        # Skip the removed composites
                        if prod not in composite_names:
                            continue
                        fnames, productname = \
                            utils.create_fnames(scn_metadata,
                                                product_config,
                                                prod)
                        # Some of the files might have specific
                        # writers, use them if configured
                        writers = utils.get_writer_names(product_config, prod,
                                                         scn_metadata["area_id"])

                        for j, fname in enumerate(fnames):
                            if writers[j]:
                                self.logger.info("Saving %s with writer %s",
                                                 fname, writers[j])
                            else:
                                self.logger.info(
                                    "Saving %s with default writer", fname)

                            lcl.save_dataset(prod,
                                             filename=fname,
                                             writer=writers[j],
                                             **kwargs)

                            self.logger.info("Saved %s", fname)

                            try:
                                area = lcl[prod].attrs.get("area")
                            except AttributeError:
                                area = lcl[prod].info.get("area")

                            try:
                                area_data = {"name": area.name,
                                             "area_id": area.area_id,
                                             "proj_id": area.proj_id,
                                             "proj4": area.proj4_string,
                                             "shape": (area.x_size,
                                                       area.y_size)
                                             }
                            except AttributeError:
                                area_data = None

                            to_send = select_dict_items(scn_metadata,
                                                        self._publish_vars)

                            to_send_fix = {"nominal_time": scn_metadata["start_time"],
                                           "uid": os.path.basename(fname),
                                           "uri": os.path.abspath(fname),
                                           "area": area_data,
                                           "productname": productname
                                           }
                            to_send.update(to_send_fix)

                            if self._topic is not None:
                                topic = self._topic
                                if area_data is not None:
                                    tmp = to_send.copy()
                                    del tmp["area"]
                                    area_data.update(tmp)
                                    topic = compose(topic,  area_data)
                                else:
                                    topic = compose(topic,
                                                    {'area_id': 'satproj'})

                                msg = Message(topic, "file", to_send)
                                pub.send(str(msg))
                                self.logger.debug("Sent message: %s", str(msg))

                    del lcl
                    lcl = None
=======
>>>>>>> 36b10aa5
                    # After all the items have been processed, release the
                    # lock for the previous worker
                    if self.prev_lock is not None:
                        utils.release_locks([self.prev_lock],
                                            self.logger.debug,
                                            "Writer releses lock of "
                                            "previous worker: %s" %
                                            str(self.prev_lock))
                else:
                    time.sleep(1)

    def _compute(self):
        """Compute the data."""
        if self.data:
            self.logger.info("Processing and saving all data")
            compute_writer_results(self.data)
            self._send_messages()

    def _send_messages(self):
        """Send currently collected messages about completed datasets."""
        for msg in self.messages:
            self.pub.send(str(msg))
            self.logger.debug("Sent message: %s", str(msg))

    def _process(self, data, **kwargs):
        """Process the incoming data lazily"""
        lcl = data['scene']
        extra_metadata = data['extra_metadata']
        product_config = extra_metadata["product_config"]
        products = extra_metadata["products"]

        scn_metadata = lcl.attrs.copy()

        # Available composite names
        composite_names = [dset.name for dset in lcl.keys()]

        # Save all products in a delayed way
        for prod in products:
            # Skip the removed composites
            if prod not in composite_names:
                continue

            # Create output filenames for this product
            fnames, productname = \
                utils.create_fnames(scn_metadata,
                                    product_config,
                                    prod)
            # Some of the files might have specific
            # writers, use them if configured
            writers = utils.get_writer_names(product_config, prod,
                                             scn_metadata["area_id"])

            # Create delayed writer objects and messages
            for j, fname in enumerate(fnames):
                self.data.append(lcl.save_datasets(datasets=[prod],
                                                   file_pattern=fname,
                                                   writer=writers[j],
                                                   compute=False,
                                                   **kwargs))

                # Create message for this file
                self._create_message(lcl[prod].attrs.get("area"),
                                     fname, scn_metadata, productname)

    def _create_message(self, area, fname, scn_metadata, productname):
        """Create a message and add it to self.messages"""
        # No messaging without a topic
        if self._topic is None:
            return

        try:
            area_data = {"name": area.name,
                         "area_id": area.area_id,
                         "proj_id": area.proj_id,
                         "proj4": area.proj4_string,
                         "shape": (area.x_size,
                                   area.y_size)
                         }
        except AttributeError:
            area_data = None

        # Create message metadata dictionary
        to_send = \
            utils.select_dict_items(scn_metadata,
                                    self._publish_vars)

        to_send_fix = {"nominal_time": scn_metadata["start_time"],
                       "uid": os.path.basename(fname),
                       "uri": os.path.abspath(fname),
                       "area": area_data,
                       "productname": productname
                       }
        to_send.update(to_send_fix)
        area_data.update(to_send_fix)

        topic = self._topic
        # Compose the topic with area information
        if area_data is not None:
            topic = compose(topic, area_data)
        else:
            topic = compose(topic,
                            {'area_id': 'satproj'})

        # Create message
        msg = Message(topic, "file", to_send)
        self.messages.append(msg)

    def stop(self):
        """Stop writer."""
        self._loop = False

    @property
    def loop(self):
        """Property loop"""
        return self._loop<|MERGE_RESOLUTION|>--- conflicted
+++ resolved
@@ -165,89 +165,6 @@
                     else:
                         self._process(data, **kwargs)
 
-<<<<<<< HEAD
-                    try:
-                        scn_metadata = lcl.attrs.copy()
-                    except AttributeError:
-                        scn_metadata = lcl.info.copy()
-
-                    # Available composite names
-                    composite_names = [dset.name for dset in lcl.keys()]
-
-                    for i, prod in enumerate(products):
-                        # Skip the removed composites
-                        if prod not in composite_names:
-                            continue
-                        fnames, productname = \
-                            utils.create_fnames(scn_metadata,
-                                                product_config,
-                                                prod)
-                        # Some of the files might have specific
-                        # writers, use them if configured
-                        writers = utils.get_writer_names(product_config, prod,
-                                                         scn_metadata["area_id"])
-
-                        for j, fname in enumerate(fnames):
-                            if writers[j]:
-                                self.logger.info("Saving %s with writer %s",
-                                                 fname, writers[j])
-                            else:
-                                self.logger.info(
-                                    "Saving %s with default writer", fname)
-
-                            lcl.save_dataset(prod,
-                                             filename=fname,
-                                             writer=writers[j],
-                                             **kwargs)
-
-                            self.logger.info("Saved %s", fname)
-
-                            try:
-                                area = lcl[prod].attrs.get("area")
-                            except AttributeError:
-                                area = lcl[prod].info.get("area")
-
-                            try:
-                                area_data = {"name": area.name,
-                                             "area_id": area.area_id,
-                                             "proj_id": area.proj_id,
-                                             "proj4": area.proj4_string,
-                                             "shape": (area.x_size,
-                                                       area.y_size)
-                                             }
-                            except AttributeError:
-                                area_data = None
-
-                            to_send = select_dict_items(scn_metadata,
-                                                        self._publish_vars)
-
-                            to_send_fix = {"nominal_time": scn_metadata["start_time"],
-                                           "uid": os.path.basename(fname),
-                                           "uri": os.path.abspath(fname),
-                                           "area": area_data,
-                                           "productname": productname
-                                           }
-                            to_send.update(to_send_fix)
-
-                            if self._topic is not None:
-                                topic = self._topic
-                                if area_data is not None:
-                                    tmp = to_send.copy()
-                                    del tmp["area"]
-                                    area_data.update(tmp)
-                                    topic = compose(topic,  area_data)
-                                else:
-                                    topic = compose(topic,
-                                                    {'area_id': 'satproj'})
-
-                                msg = Message(topic, "file", to_send)
-                                pub.send(str(msg))
-                                self.logger.debug("Sent message: %s", str(msg))
-
-                    del lcl
-                    lcl = None
-=======
->>>>>>> 36b10aa5
                     # After all the items have been processed, release the
                     # lock for the previous worker
                     if self.prev_lock is not None:
